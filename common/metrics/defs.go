--- conflicted
+++ resolved
@@ -568,7 +568,6 @@
 
 	// Replicator operation tag values as seen by the Metrics backend
 	Replicator: {
-<<<<<<< HEAD
 		OpenReplicationRemoteReadScope:      {operation: "OpenReplicationRemoteReadStream"},
 		OpenReplicationReadScope:            {operation: "OpenReplicationReadStream"},
 		ReplicatorCreateDestUUIDScope:       {operation: "ReplicatorCreateDestinationUUID"},
@@ -590,25 +589,6 @@
 		ReplicatorSetAckOffsetScope:         {operation: "SetAckOffset"},
 		ReplicatorSetAckOffsetInRemoteScope: {operation: "SetAckOffsetInRemote"},
 		ReplicatorReconcileScope:            {operation: "ReplicatorReconcile"},
-=======
-		OpenReplicationRemoteReadScope:   {operation: "OpenReplicationRemoteReadStream"},
-		OpenReplicationReadScope:         {operation: "OpenReplicationReadStream"},
-		ReplicatorCreateDestUUIDScope:    {operation: "ReplicatorCreateDestinationUUID"},
-		ReplicatorCreateRmtDestUUIDScope: {operation: "ReplicatorCreateRemoteDestinationUUID"},
-		ReplicatorUpdateDestScope:        {operation: "ReplicatorUpdateDestination"},
-		ReplicatorUpdateRmtDestScope:     {operation: "ReplicatorUpdateRemoteDestination"},
-		ReplicatorDeleteDestScope:        {operation: "ReplicatorDeleteDestination"},
-		ReplicatorDeleteRmtDestScope:     {operation: "ReplicatorDeleteRemoteDestination"},
-		ReplicatorCreateCgUUIDScope:      {operation: "ReplicatorCreateConsumerGroupUUID"},
-		ReplicatorCreateRmtCgUUIDScope:   {operation: "ReplicatorCreateRemoteConsumerGroupUUID"},
-		ReplicatorUpdateCgScope:          {operation: "ReplicatorUpdateConsumerGroup"},
-		ReplicatorUpdateRmtCgScope:       {operation: "ReplicatorUpdateRemoteConsumerGroup"},
-		ReplicatorDeleteCgScope:          {operation: "ReplicatorDeleteConsumerGroup"},
-		ReplicatorDeleteRmtCgScope:       {operation: "ReplicatorDeleteRemoteConsumerGroup"},
-		ReplicatorCreateExtentScope:      {operation: "ReplicatorCreateExtent"},
-		ReplicatorCreateRmtExtentScope:   {operation: "ReplicatorCreateRemoteExtent"},
-		ReplicatorReconcileScope:         {operation: "ReplicatorReconcile"},
->>>>>>> 93536c2c
 	},
 
 	// Controller operation tag values as seen by the Metrics backend
